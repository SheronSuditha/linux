/*
 *  Copyright (c) 2001-2005 Edouard TISSERANT   <edouard.tisserant@wanadoo.fr>
 *  Copyright (c) 2004-2005 Stephane VOLTZ      <svoltz@numericable.fr>
 *
 *  USB Acecad "Acecad Flair" tablet support
 *
 *  Changelog:
 *      v3.2 - Added sysfs support
 */

/*
 * This program is free software; you can redistribute it and/or modify
 * it under the terms of the GNU General Public License as published by
 * the Free Software Foundation; either version 2 of the License, or
 * (at your option) any later version.
 *
 * This program is distributed in the hope that it will be useful,
 * but WITHOUT ANY WARRANTY; without even the implied warranty of
 * MERCHANTABILITY or FITNESS FOR A PARTICULAR PURPOSE.  See the
 * GNU General Public License for more details.
 *
 * You should have received a copy of the GNU General Public License
 * along with this program; if not, write to the Free Software
 * Foundation, Inc., 59 Temple Place, Suite 330, Boston, MA 02111-1307 USA
 *
 */

#include <linux/kernel.h>
#include <linux/slab.h>
#include <linux/module.h>
#include <linux/init.h>
#include <linux/usb/input.h>

/*
 * Version Information
 */
#define DRIVER_VERSION "v3.2"
#define DRIVER_DESC    "USB Acecad Flair tablet driver"
#define DRIVER_LICENSE "GPL"
#define DRIVER_AUTHOR  "Edouard TISSERANT <edouard.tisserant@wanadoo.fr>"

MODULE_AUTHOR(DRIVER_AUTHOR);
MODULE_DESCRIPTION(DRIVER_DESC);
MODULE_LICENSE(DRIVER_LICENSE);

#define USB_VENDOR_ID_ACECAD	0x0460
#define USB_DEVICE_ID_FLAIR	0x0004
#define USB_DEVICE_ID_302	0x0008

struct usb_acecad {
	char name[128];
	char phys[64];
	struct usb_device *usbdev;
	struct input_dev *input;
	struct urb *irq;

	unsigned char *data;
	dma_addr_t data_dma;
};

static void usb_acecad_irq(struct urb *urb)
{
	struct usb_acecad *acecad = urb->context;
	unsigned char *data = acecad->data;
	struct input_dev *dev = acecad->input;
	int prox, status;

	switch (urb->status) {
	case 0:
		/* success */
		break;
	case -ECONNRESET:
	case -ENOENT:
	case -ESHUTDOWN:
		/* this urb is terminated, clean up */
		dbg("%s - urb shutting down with status: %d", __func__, urb->status);
		return;
	default:
		dbg("%s - nonzero urb status received: %d", __func__, urb->status);
		goto resubmit;
	}

	prox = (data[0] & 0x04) >> 2;
	input_report_key(dev, BTN_TOOL_PEN, prox);

	if (prox) {
		int x = data[1] | (data[2] << 8);
		int y = data[3] | (data[4] << 8);
		/* Pressure should compute the same way for flair and 302 */
		int pressure = data[5] | (data[6] << 8);
		int touch = data[0] & 0x01;
		int stylus = (data[0] & 0x10) >> 4;
		int stylus2 = (data[0] & 0x20) >> 5;
		input_report_abs(dev, ABS_X, x);
		input_report_abs(dev, ABS_Y, y);
		input_report_abs(dev, ABS_PRESSURE, pressure);
		input_report_key(dev, BTN_TOUCH, touch);
		input_report_key(dev, BTN_STYLUS, stylus);
		input_report_key(dev, BTN_STYLUS2, stylus2);
	}

	/* event termination */
	input_sync(dev);

resubmit:
	status = usb_submit_urb(urb, GFP_ATOMIC);
	if (status)
		err("can't resubmit intr, %s-%s/input0, status %d",
			acecad->usbdev->bus->bus_name, acecad->usbdev->devpath, status);
}

static int usb_acecad_open(struct input_dev *dev)
{
	struct usb_acecad *acecad = input_get_drvdata(dev);

	acecad->irq->dev = acecad->usbdev;
	if (usb_submit_urb(acecad->irq, GFP_KERNEL))
		return -EIO;

	return 0;
}

static void usb_acecad_close(struct input_dev *dev)
{
	struct usb_acecad *acecad = input_get_drvdata(dev);

	usb_kill_urb(acecad->irq);
}

static int usb_acecad_probe(struct usb_interface *intf, const struct usb_device_id *id)
{
	struct usb_device *dev = interface_to_usbdev(intf);
	struct usb_host_interface *interface = intf->cur_altsetting;
	struct usb_endpoint_descriptor *endpoint;
	struct usb_acecad *acecad;
	struct input_dev *input_dev;
	int pipe, maxp;
	int err;

	if (interface->desc.bNumEndpoints != 1)
		return -ENODEV;

	endpoint = &interface->endpoint[0].desc;

	if (!usb_endpoint_is_int_in(endpoint))
		return -ENODEV;

	pipe = usb_rcvintpipe(dev, endpoint->bEndpointAddress);
	maxp = usb_maxpacket(dev, pipe, usb_pipeout(pipe));

	acecad = kzalloc(sizeof(struct usb_acecad), GFP_KERNEL);
	input_dev = input_allocate_device();
	if (!acecad || !input_dev) {
		err = -ENOMEM;
		goto fail1;
	}

	acecad->data = usb_alloc_coherent(dev, 8, GFP_KERNEL, &acecad->data_dma);
	if (!acecad->data) {
		err= -ENOMEM;
		goto fail1;
	}

	acecad->irq = usb_alloc_urb(0, GFP_KERNEL);
	if (!acecad->irq) {
		err = -ENOMEM;
		goto fail2;
	}

	acecad->usbdev = dev;
	acecad->input = input_dev;

	if (dev->manufacturer)
		strlcpy(acecad->name, dev->manufacturer, sizeof(acecad->name));

	if (dev->product) {
		if (dev->manufacturer)
			strlcat(acecad->name, " ", sizeof(acecad->name));
		strlcat(acecad->name, dev->product, sizeof(acecad->name));
	}

	usb_make_path(dev, acecad->phys, sizeof(acecad->phys));
	strlcat(acecad->phys, "/input0", sizeof(acecad->phys));

	input_dev->name = acecad->name;
	input_dev->phys = acecad->phys;
	usb_to_input_id(dev, &input_dev->id);
	input_dev->dev.parent = &intf->dev;

	input_set_drvdata(input_dev, acecad);

	input_dev->open = usb_acecad_open;
	input_dev->close = usb_acecad_close;

	input_dev->evbit[0] = BIT_MASK(EV_KEY) | BIT_MASK(EV_ABS);
	input_dev->keybit[BIT_WORD(BTN_DIGI)] = BIT_MASK(BTN_TOOL_PEN) |
		BIT_MASK(BTN_TOUCH) | BIT_MASK(BTN_STYLUS) |
		BIT_MASK(BTN_STYLUS2);

	switch (id->driver_info) {
	case 0:
		input_set_abs_params(input_dev, ABS_X, 0, 5000, 4, 0);
		input_set_abs_params(input_dev, ABS_Y, 0, 3750, 4, 0);
		input_set_abs_params(input_dev, ABS_PRESSURE, 0, 512, 0, 0);
		if (!strlen(acecad->name))
			snprintf(acecad->name, sizeof(acecad->name),
				"USB Acecad Flair Tablet %04x:%04x",
				le16_to_cpu(dev->descriptor.idVendor),
				le16_to_cpu(dev->descriptor.idProduct));
		break;

	case 1:
		input_set_abs_params(input_dev, ABS_X, 0, 53000, 4, 0);
		input_set_abs_params(input_dev, ABS_Y, 0, 2250, 4, 0);
		input_set_abs_params(input_dev, ABS_PRESSURE, 0, 1024, 0, 0);
		if (!strlen(acecad->name))
			snprintf(acecad->name, sizeof(acecad->name),
				"USB Acecad 302 Tablet %04x:%04x",
				le16_to_cpu(dev->descriptor.idVendor),
				le16_to_cpu(dev->descriptor.idProduct));
		break;
	}

	usb_fill_int_urb(acecad->irq, dev, pipe,
			acecad->data, maxp > 8 ? 8 : maxp,
			usb_acecad_irq, acecad, endpoint->bInterval);
	acecad->irq->transfer_dma = acecad->data_dma;
	acecad->irq->transfer_flags |= URB_NO_TRANSFER_DMA_MAP;

	err = input_register_device(acecad->input);
	if (err)
		goto fail2;

	usb_set_intfdata(intf, acecad);

	return 0;

 fail2:	usb_free_coherent(dev, 8, acecad->data, acecad->data_dma);
 fail1: input_free_device(input_dev);
	kfree(acecad);
	return err;
}

static void usb_acecad_disconnect(struct usb_interface *intf)
{
	struct usb_acecad *acecad = usb_get_intfdata(intf);

	usb_set_intfdata(intf, NULL);
<<<<<<< HEAD

	input_unregister_device(acecad->input);
	usb_free_urb(acecad->irq);
	usb_buffer_free(acecad->usbdev, 8, acecad->data, acecad->data_dma);
	kfree(acecad);
=======
	if (acecad) {
		usb_kill_urb(acecad->irq);
		input_unregister_device(acecad->input);
		usb_free_urb(acecad->irq);
		usb_free_coherent(interface_to_usbdev(intf), 10, acecad->data, acecad->data_dma);
		kfree(acecad);
	}
>>>>>>> e26bcf37
}

static struct usb_device_id usb_acecad_id_table [] = {
	{ USB_DEVICE(USB_VENDOR_ID_ACECAD, USB_DEVICE_ID_FLAIR), .driver_info = 0 },
	{ USB_DEVICE(USB_VENDOR_ID_ACECAD, USB_DEVICE_ID_302),	 .driver_info = 1 },
	{ }
};

MODULE_DEVICE_TABLE(usb, usb_acecad_id_table);

static struct usb_driver usb_acecad_driver = {
	.name =		"usb_acecad",
	.probe =	usb_acecad_probe,
	.disconnect =	usb_acecad_disconnect,
	.id_table =	usb_acecad_id_table,
};

static int __init usb_acecad_init(void)
{
	int result = usb_register(&usb_acecad_driver);
	if (result == 0)
		printk(KERN_INFO KBUILD_MODNAME ": " DRIVER_VERSION ":"
		       DRIVER_DESC "\n");
	return result;
}

static void __exit usb_acecad_exit(void)
{
	usb_deregister(&usb_acecad_driver);
}

module_init(usb_acecad_init);
module_exit(usb_acecad_exit);<|MERGE_RESOLUTION|>--- conflicted
+++ resolved
@@ -246,21 +246,11 @@
 	struct usb_acecad *acecad = usb_get_intfdata(intf);
 
 	usb_set_intfdata(intf, NULL);
-<<<<<<< HEAD
 
 	input_unregister_device(acecad->input);
 	usb_free_urb(acecad->irq);
-	usb_buffer_free(acecad->usbdev, 8, acecad->data, acecad->data_dma);
+	usb_free_coherent(acecad->usbdev, 8, acecad->data, acecad->data_dma);
 	kfree(acecad);
-=======
-	if (acecad) {
-		usb_kill_urb(acecad->irq);
-		input_unregister_device(acecad->input);
-		usb_free_urb(acecad->irq);
-		usb_free_coherent(interface_to_usbdev(intf), 10, acecad->data, acecad->data_dma);
-		kfree(acecad);
-	}
->>>>>>> e26bcf37
 }
 
 static struct usb_device_id usb_acecad_id_table [] = {
