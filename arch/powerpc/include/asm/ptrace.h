--- conflicted
+++ resolved
@@ -83,28 +83,10 @@
 
 #ifndef __ASSEMBLY__
 
-<<<<<<< HEAD
-#define instruction_pointer(regs) ((regs)->nip)
-#define user_stack_pointer(regs) ((regs)->gpr[1])
-#define kernel_stack_pointer(regs) ((regs)->gpr[1])
-static inline int is_syscall_success(struct pt_regs *regs)
-{
-	return !(regs->ccr & 0x10000000);
-}
-
-static inline long regs_return_value(struct pt_regs *regs)
-{
-	if (is_syscall_success(regs))
-		return regs->gpr[3];
-	else
-		return -regs->gpr[3];
-}
-=======
 #define GET_IP(regs)		((regs)->nip)
 #define GET_USP(regs)		((regs)->gpr[1])
 #define GET_FP(regs)		(0)
 #define SET_FP(regs, val)
->>>>>>> e2920638
 
 #ifdef CONFIG_SMP
 extern unsigned long profile_pc(struct pt_regs *regs);
