/*
 * TLB flushing operations for SH with an MMU.
 *
 *  Copyright (C) 1999  Niibe Yutaka
 *  Copyright (C) 2003  Paul Mundt
 *
 * This file is subject to the terms and conditions of the GNU General Public
 * License.  See the file "COPYING" in the main directory of this archive
 * for more details.
 */
#include <linux/mm.h>
#include <asm/mmu_context.h>
#include <asm/tlbflush.h>

void local_flush_tlb_page(struct vm_area_struct *vma, unsigned long page)
{
	unsigned int cpu = smp_processor_id();

	if (vma->vm_mm && cpu_context(cpu, vma->vm_mm) != NO_CONTEXT) {
		unsigned long flags;
		unsigned long asid;
		unsigned long saved_asid = MMU_NO_ASID;

		asid = cpu_asid(cpu, vma->vm_mm);
		page &= PAGE_MASK;

		local_irq_save(flags);
		if (vma->vm_mm != current->mm) {
			saved_asid = get_asid();
			set_asid(asid);
		}
		local_flush_tlb_one(asid, page);
		if (saved_asid != MMU_NO_ASID)
			set_asid(saved_asid);
		local_irq_restore(flags);
	}
}

void local_flush_tlb_range(struct vm_area_struct *vma, unsigned long start,
			   unsigned long end)
{
	struct mm_struct *mm = vma->vm_mm;
	unsigned int cpu = smp_processor_id();

	if (cpu_context(cpu, mm) != NO_CONTEXT) {
		unsigned long flags;
		int size;

		local_irq_save(flags);
		size = (end - start + (PAGE_SIZE - 1)) >> PAGE_SHIFT;
		if (size > (MMU_NTLB_ENTRIES/4)) { /* Too many TLB to flush */
			cpu_context(cpu, mm) = NO_CONTEXT;
			if (mm == current->mm)
				activate_context(mm, cpu);
		} else {
			unsigned long asid;
			unsigned long saved_asid = MMU_NO_ASID;

			asid = cpu_asid(cpu, mm);
			start &= PAGE_MASK;
			end += (PAGE_SIZE - 1);
			end &= PAGE_MASK;
			if (mm != current->mm) {
				saved_asid = get_asid();
				set_asid(asid);
			}
			while (start < end) {
				local_flush_tlb_one(asid, start);
				start += PAGE_SIZE;
			}
			if (saved_asid != MMU_NO_ASID)
				set_asid(saved_asid);
		}
		local_irq_restore(flags);
	}
}

void local_flush_tlb_kernel_range(unsigned long start, unsigned long end)
{
	unsigned int cpu = smp_processor_id();
	unsigned long flags;
	int size;

	local_irq_save(flags);
	size = (end - start + (PAGE_SIZE - 1)) >> PAGE_SHIFT;
	if (size > (MMU_NTLB_ENTRIES/4)) { /* Too many TLB to flush */
		local_flush_tlb_all();
	} else {
		unsigned long asid;
		unsigned long saved_asid = get_asid();

		asid = cpu_asid(cpu, &init_mm);
		start &= PAGE_MASK;
		end += (PAGE_SIZE - 1);
		end &= PAGE_MASK;
		set_asid(asid);
		while (start < end) {
			local_flush_tlb_one(asid, start);
			start += PAGE_SIZE;
		}
		set_asid(saved_asid);
	}
	local_irq_restore(flags);
}

void local_flush_tlb_mm(struct mm_struct *mm)
{
	unsigned int cpu = smp_processor_id();

	/* Invalidate all TLB of this process. */
	/* Instead of invalidating each TLB, we get new MMU context. */
	if (cpu_context(cpu, mm) != NO_CONTEXT) {
		unsigned long flags;

		local_irq_save(flags);
		cpu_context(cpu, mm) = NO_CONTEXT;
		if (mm == current->mm)
			activate_context(mm, cpu);
		local_irq_restore(flags);
	}
<<<<<<< HEAD
}

void local_flush_tlb_all(void)
{
	unsigned long flags, status;
	int i;

	/*
	 * Flush all the TLB.
	 */
	local_irq_save(flags);
	jump_to_uncached();

	status = __raw_readl(MMUCR);
	status = ((status & MMUCR_URB) >> MMUCR_URB_SHIFT);

	if (status == 0)
		status = MMUCR_URB_NENTRIES;

	for (i = 0; i < status; i++)
		__raw_writel(0x0, MMU_UTLB_ADDRESS_ARRAY | (i << 8));

	for (i = 0; i < 4; i++)
		__raw_writel(0x0, MMU_ITLB_ADDRESS_ARRAY | (i << 8));

	back_to_cached();
	ctrl_barrier();
	local_irq_restore(flags);
=======
>>>>>>> 0d0fb0f9
}<|MERGE_RESOLUTION|>--- conflicted
+++ resolved
@@ -118,35 +118,4 @@
 			activate_context(mm, cpu);
 		local_irq_restore(flags);
 	}
-<<<<<<< HEAD
-}
-
-void local_flush_tlb_all(void)
-{
-	unsigned long flags, status;
-	int i;
-
-	/*
-	 * Flush all the TLB.
-	 */
-	local_irq_save(flags);
-	jump_to_uncached();
-
-	status = __raw_readl(MMUCR);
-	status = ((status & MMUCR_URB) >> MMUCR_URB_SHIFT);
-
-	if (status == 0)
-		status = MMUCR_URB_NENTRIES;
-
-	for (i = 0; i < status; i++)
-		__raw_writel(0x0, MMU_UTLB_ADDRESS_ARRAY | (i << 8));
-
-	for (i = 0; i < 4; i++)
-		__raw_writel(0x0, MMU_ITLB_ADDRESS_ARRAY | (i << 8));
-
-	back_to_cached();
-	ctrl_barrier();
-	local_irq_restore(flags);
-=======
->>>>>>> 0d0fb0f9
 }