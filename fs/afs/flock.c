--- conflicted
+++ resolved
@@ -175,14 +175,7 @@
 
 static void afs_lock_success(struct afs_operation *op)
 {
-<<<<<<< HEAD
-	struct afs_vnode *vnode = op->file[0].vnode;
-
 	_enter("op=%08x", op->debug_id);
-	afs_check_for_remote_deletion(op, vnode);
-=======
-	_enter("op=%08x", op->debug_id);
->>>>>>> 84569f32
 	afs_vnode_commit_status(op, &op->file[0]);
 }
 
@@ -190,10 +183,7 @@
 	.issue_afs_rpc	= afs_fs_set_lock,
 	.issue_yfs_rpc	= yfs_fs_set_lock,
 	.success	= afs_lock_success,
-<<<<<<< HEAD
-=======
 	.aborted	= afs_check_for_remote_deletion,
->>>>>>> 84569f32
 };
 
 /*
@@ -276,15 +266,9 @@
 	op = afs_alloc_operation(key, vnode->volume);
 	if (IS_ERR(op))
 		return PTR_ERR(op);
-<<<<<<< HEAD
 
 	afs_op_set_vnode(op, 0, vnode);
 
-=======
-
-	afs_op_set_vnode(op, 0, vnode);
-
->>>>>>> 84569f32
 	op->flags	|= AFS_OPERATION_UNINTR;
 	op->ops		= &afs_release_lock_operation;
 	return afs_do_sync_operation(op);
