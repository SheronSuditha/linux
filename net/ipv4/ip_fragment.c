--- conflicted
+++ resolved
@@ -601,11 +601,7 @@
 			head->csum = csum_add(head->csum, fp->csum);
 		head->truesize += fp->truesize;
 	}
-<<<<<<< HEAD
-	sub_frag_mem_limit(&qp->q, head->truesize);
-=======
-	sub_frag_mem_limit(qp->q.net, sum_truesize);
->>>>>>> 7c764cec
+	sub_frag_mem_limit(qp->q.net, head->truesize);
 
 	head->next = NULL;
 	head->dev = dev;
